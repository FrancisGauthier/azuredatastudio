/*---------------------------------------------------------------------------------------------
 *  Copyright (c) Microsoft Corporation. All rights reserved.
 *  Licensed under the Source EULA. See License.txt in the project root for license information.
 *--------------------------------------------------------------------------------------------*/

import * as glob from 'vs/base/common/glob';
import { distinct, firstOrDefault, flatten, insert } from 'vs/base/common/arrays';
import { Disposable, IDisposable, toDisposable } from 'vs/base/common/lifecycle';
import { basename, extname, isEqual } from 'vs/base/common/resources';
import { URI } from 'vs/base/common/uri';
import { IConfigurationService } from 'vs/platform/configuration/common/configuration';
import { EditorActivation, EditorOverride, IEditorOptions } from 'vs/platform/editor/common/editor';
import { EditorResourceAccessor, IEditorInput, IEditorInputWithOptions, IEditorInputWithOptionsAndGroup, SideBySideEditor } from 'vs/workbench/common/editor';
import { IEditorGroup, IEditorGroupsService, preferredSideBySideGroupDirection } from 'vs/workbench/services/editor/common/editorGroupsService';
import { Schemas } from 'vs/base/common/network';
import { DiffEditorInput } from 'vs/workbench/common/editor/diffEditorInput';
import { ContributedEditorInfo, ContributedEditorPriority, RegisteredEditorOptions, DEFAULT_EDITOR_ASSOCIATION, DiffEditorInputFactoryFunction, EditorAssociation, EditorAssociations, EditorInputFactoryFunction, editorsAssociationsSettingId, globMatchesResource, IEditorOverrideService, priorityToRank } from 'vs/workbench/services/editor/common/editorOverrideService';
import { IKeyMods, IQuickInputService, IQuickPickItem, IQuickPickSeparator } from 'vs/platform/quickinput/common/quickInput';
import { localize } from 'vs/nls';
import { INotificationService, Severity } from 'vs/platform/notification/common/notification';
import { ITelemetryService } from 'vs/platform/telemetry/common/telemetry';
import { registerSingleton } from 'vs/platform/instantiation/common/extensions';
import { IStorageService, StorageScope, StorageTarget } from 'vs/platform/storage/common/storage';
import { IExtensionService } from 'vs/workbench/services/extensions/common/extensions';
import { ILogService } from 'vs/platform/log/common/log';

interface IContributedEditorInput extends IEditorInput {
	viewType?: string;
}

interface RegisteredEditor {
	globPattern: string | glob.IRelativePattern,
	editorInfo: ContributedEditorInfo,
	options?: RegisteredEditorOptions,
	createEditorInput: EditorInputFactoryFunction
	createDiffEditorInput?: DiffEditorInputFactoryFunction
}

type RegisteredEditors = Array<RegisteredEditor>;

export class EditorOverrideService extends Disposable implements IEditorOverrideService {
	readonly _serviceBrand: undefined;

	// Constants
	private static readonly configureDefaultID = 'promptOpenWith.configureDefault';
	private static readonly overrideCacheStorageID = 'editorOverrideService.cache';
	private static readonly conflictingDefaultsStorageID = 'editorOverrideService.conflictingDefaults';

	// Data Stores
	private _editors: Map<string | glob.IRelativePattern, RegisteredEditors> = new Map<string | glob.IRelativePattern, RegisteredEditors>();
	// private cache: Set<string> | undefined; {{SQL CARBON EDIT}} Remove unused

	constructor(
		@IEditorGroupsService private readonly editorGroupService: IEditorGroupsService,
		@IConfigurationService private readonly configurationService: IConfigurationService,
		@IQuickInputService private readonly quickInputService: IQuickInputService,
		@INotificationService private readonly notificationService: INotificationService,
		@ITelemetryService private readonly telemetryService: ITelemetryService,
		@IStorageService private readonly storageService: IStorageService,
		@IExtensionService private readonly extensionService: IExtensionService,
		@ILogService private readonly logService: ILogService
	) {
		super();
		// Read in the cache on statup
		// this.cache = new Set<string>(JSON.parse(this.storageService.get(EditorOverrideService.overrideCacheStorageID, StorageScope.GLOBAL, JSON.stringify([])))); {{SQL CARBON EDIT}} Remove unused
		this.storageService.remove(EditorOverrideService.overrideCacheStorageID, StorageScope.GLOBAL);
		this.convertOldAssociationFormat();

		this._register(this.storageService.onWillSaveState(() => {
			// We want to store the glob patterns we would activate on, this allows us to know if we need to await the ext host on startup for opening a resource
			this.cacheEditors();
		}));

		// When extensions have registered we no longer need the cache
		/* {{SQL CARBON EDIT}} Remove unused
		this.extensionService.onDidRegisterExtensions(() => {
			this.cache = undefined;
		});
		*/

		// When the setting changes we want to ensure that it is properly converted
		this._register(this.configurationService.onDidChangeConfiguration(() => {
			this.convertOldAssociationFormat();
		}));
	}

	async resolveEditorOverride(editor: IEditorInput, options: IEditorOptions | undefined, group: IEditorGroup): Promise<IEditorInputWithOptionsAndGroup | undefined> {
		// If it was an override before we await for the extensions to activate and then proceed with overriding or else they won't be registered
		//if (this.cache && editor.resource && this.resourceMatchesCache(editor.resource)) { // {{SQL CARBON EDIT}} Always wait for extensions so that our language-based overrides (SQL/Notebooks) will always have those registered
		this.logService.info(`Resolving editor override for ${editor.resource} - before extension activate`);
		await this.extensionService.whenInstalledExtensionsRegistered();
		this.logService.info(`Resolving editor override for ${editor.resource} - after extension activate`);
		//}

		if (options?.override === EditorOverride.DISABLED) {
			throw new Error(`Calling resolve editor override when override is explicitly disabled!`);
		}

		// Always ensure inputs have populated resource fields
		const resource = EditorResourceAccessor.getCanonicalUri(editor, { supportSideBySide: SideBySideEditor.PRIMARY });
		if (!resource) {
			return { editor, options, group };
		}

		let override = typeof options?.override === 'string' ? options.override : undefined;
		// If the editor passed in already has a type and the user didn't explicitly override the editor choice, use the editor type.
		override = override ?? (editor as IContributedEditorInput).viewType;

		if (options?.override === EditorOverride.PICK) {
			const picked = await this.doPickEditorOverride(editor, options, group);
			// If the picker was cancelled we will stop resolving the override
			if (!picked) {
				return undefined; // {{SQL CARBON EDIT}} Strict nulls
			}
			// Deconstruct the return picked options and overrides if the user selected something
			override = picked[0].override as string | undefined;
			options = picked[0];
			group = picked[1] ?? group;
		}

		// Resolved the override as much as possible, now find a given editor
		const { editor: matchededEditor, conflictingDefault } = this.getEditor(resource, override);
		const selectedEditor = matchededEditor;
		if (!selectedEditor) {
			return { editor, options, group };
		}

		const handlesDiff = typeof selectedEditor.options?.canHandleDiff === 'function' ? selectedEditor.options.canHandleDiff() : selectedEditor.options?.canHandleDiff;
		if (editor instanceof DiffEditorInput && handlesDiff === false) {
			return { editor, options, group };
		}

		// If it's the currently active editor we shouldn't do anything
		if (selectedEditor.editorInfo.describes(editor)) {
			return undefined; // {{SQL CARBON EDIT}} Strict nulls
		}
		const input = await this.doOverrideEditorInput(resource, editor, options, group, selectedEditor);
		if (conflictingDefault && input) {
			// Show the conflicting default dialog
			await this.doHandleConflictingDefaults(resource, selectedEditor.editorInfo.label, input.editor, input.options ?? options, group);
		}

		// Add the group as we might've changed it with the quickpick
		if (input) {
			this.sendOverrideTelemetry(input.editor);
			return { ...input, group };
		}
		return input;
	}

	registerEditor(
		globPattern: string | glob.IRelativePattern,
		editorInfo: ContributedEditorInfo,
		options: RegisteredEditorOptions,
		createEditorInput: EditorInputFactoryFunction,
		createDiffEditorInput?: DiffEditorInputFactoryFunction
	): IDisposable {
		let registeredEditor = this._editors.get(globPattern);
		if (registeredEditor === undefined) {
			registeredEditor = [];
			this._editors.set(globPattern, registeredEditor);
		}
		const remove = insert(registeredEditor, {
			globPattern,
			editorInfo,
			options,
			createEditorInput,
			createDiffEditorInput
		});
		return toDisposable(() => remove());
	}

	getAssociationsForResource(resource: URI): EditorAssociations {
		const associations = this.getAllUserAssociations();
		const matchingAssociations = associations.filter(association => association.filenamePattern && globMatchesResource(association.filenamePattern, resource));
		const allEditors: RegisteredEditors = this._registeredEditors;
		// Ensure that the settings are valid editors
		return matchingAssociations.filter(association => allEditors.find(c => c.editorInfo.id === association.viewType));
	}

	private convertOldAssociationFormat(): void {
		const rawAssociations = this.configurationService.getValue<EditorAssociations | { [fileNamePattern: string]: string }>(editorsAssociationsSettingId) || [];
		// If it's not an array, then it's the new format
		if (!Array.isArray(rawAssociations)) {
			return;
		}
		let newSettingObject = Object.create(null);
		// Make the correctly formatted object from the array and then set that object
		for (const association of rawAssociations) {
			if (association.filenamePattern) {
				newSettingObject[association.filenamePattern] = association.viewType;
			}
		}
		this.configurationService.updateValue(editorsAssociationsSettingId, newSettingObject);
	}

	private getAllUserAssociations(): EditorAssociations {
		const rawAssociations = this.configurationService.getValue<{ [fileNamePattern: string]: string }>(editorsAssociationsSettingId) || [];
		let associations = [];
		for (const [key, value] of Object.entries(rawAssociations)) {
			const association: EditorAssociation = {
				filenamePattern: key,
				viewType: value
			};
			associations.push(association);
		}
		return associations;
	}

	/**
	 * Returns all editors as an array. Possible to contain duplicates
	 */
	private get _registeredEditors(): RegisteredEditors {
		return flatten(Array.from(this._editors.values()));
	}

	updateUserAssociations(globPattern: string, editorID: string): void {
		const newAssociation: EditorAssociation = { viewType: editorID, filenamePattern: globPattern };
		const currentAssociations = this.getAllUserAssociations();
		const newSettingObject = Object.create(null);
		// Form the new setting object including the newest associations
		for (const association of [...currentAssociations, newAssociation]) {
			if (association.filenamePattern) {
				newSettingObject[association.filenamePattern] = association.viewType;
			}
		}
		this.configurationService.updateValue(editorsAssociationsSettingId, newSettingObject);
	}

	private findMatchingEditors(resource: URI): RegisteredEditor[] {
		// The user setting should be respected even if the editor doesn't specify that resource in package.json
		const userSettings = this.getAssociationsForResource(resource);
		let matchingEditors: RegisteredEditor[] = [];
		// Then all glob patterns
		for (const [key, editors] of this._editors) {
			for (const editor of editors) {
				const foundInSettings = userSettings.find(setting => setting.viewType === editor.editorInfo.id);
				if (foundInSettings || globMatchesResource(key, resource)) {
					matchingEditors.push(editor);
				}
			}
		}
		// Return the editors sorted by their priority
		return matchingEditors.sort((a, b) => priorityToRank(b.editorInfo.priority) - priorityToRank(a.editorInfo.priority));
	}

	public getEditorIds(resource: URI): string[] {
		const editors = this.findMatchingEditors(resource);
		return editors.map(editor => editor.editorInfo.id);
	}

	/**
	 * Given a resource and an override selects the best possible editor
	 * @returns The editor and whether there was another default which conflicted with it
	 */
<<<<<<< HEAD
	private getContributionPoint(resource: URI, override: string | undefined): { contributionPoint: ContributionPoint | undefined, conflictingDefault: boolean } {
		const findMatchingContribPoint = (contributionPoints: ContributionPoints, viewType: string) => {
			return contributionPoints.find((contribPoint) => {
				if (contribPoint.options && contribPoint.options.canSupportResource !== undefined) {
					this.logService.info(`findContrib canSupportResource ${viewType} ${contribPoint.editorInfo.id} ${contribPoint.options.canSupportResource(resource)}`);
					return contribPoint.editorInfo.id === viewType && contribPoint.options.canSupportResource(resource);
				}
				this.logService.info(`findContrib id ${viewType} ${contribPoint.editorInfo.id}`);
				return contribPoint.editorInfo.id === viewType;
=======
	private getEditor(resource: URI, override: string | undefined): { editor: RegisteredEditor | undefined, conflictingDefault: boolean } {
		const findMatchingEditor = (editors: RegisteredEditors, viewType: string) => {
			return editors.find((editor) => {
				if (editor.options && editor.options.canSupportResource !== undefined) {
					return editor.editorInfo.id === viewType && editor.options.canSupportResource(resource);
				}
				return editor.editorInfo.id === viewType;
>>>>>>> a47276f7
			});
		};
		if (override) {
			// Specific overried passed in doesn't have to match the resource, it can be anything
			const registeredEditors = this._registeredEditors;
			return {
				editor: findMatchingEditor(registeredEditors, override),
				conflictingDefault: false
			};
		}

<<<<<<< HEAD
		let contributionPoints = this.findMatchingContributions(resource);
		this.logService.info(`Found contribution points for ${resource} - ${JSON.stringify(contributionPoints)}`);
=======
		let editors = this.findMatchingEditors(resource);

>>>>>>> a47276f7
		const associationsFromSetting = this.getAssociationsForResource(resource);
		this.logService.info(`Associations from setting ${JSON.stringify(associationsFromSetting)}`);
		// We only want built-in+ if no user defined setting is found, else we won't override
<<<<<<< HEAD
		const possibleContributionPoints = contributionPoints.filter(contribPoint => priorityToRank(contribPoint.editorInfo.priority) >= priorityToRank(ContributedEditorPriority.builtin) && contribPoint.editorInfo.id !== DEFAULT_EDITOR_ASSOCIATION.id);
		// If the user has a setting we use that, else choose the highest priority editor that is built-in+
		const selectedViewType = associationsFromSetting[0]?.viewType || possibleContributionPoints[0]?.editorInfo.id;
		this.logService.info(`Possible contribution points ${JSON.stringify(possibleContributionPoints)}`);
=======
		const possibleEditors = editors.filter(editor => priorityToRank(editor.editorInfo.priority) >= priorityToRank(ContributedEditorPriority.builtin) && editor.editorInfo.id !== DEFAULT_EDITOR_ASSOCIATION.id);
		// If the editor is exclusive we use that, else use the user setting, else use the built-in+ editor
		const selectedViewType = possibleEditors[0]?.editorInfo.priority === ContributedEditorPriority.exclusive ?
			possibleEditors[0]?.editorInfo.id :
			associationsFromSetting[0]?.viewType || possibleEditors[0]?.editorInfo.id;

>>>>>>> a47276f7
		let conflictingDefault = false;
		if (associationsFromSetting.length === 0 && possibleEditors.length > 1) {
			conflictingDefault = true;
		}

		return {
			editor: findMatchingEditor(editors, selectedViewType),
			conflictingDefault
		};
	}

	private async doOverrideEditorInput(resource: URI, editor: IEditorInput, options: IEditorOptions | undefined, group: IEditorGroup, selectedEditor: RegisteredEditor): Promise<IEditorInputWithOptions | undefined> {

		// If no activation option is provided, populate it.
		if (options && typeof options.activation === 'undefined') {
			options = { ...options, activation: options.preserveFocus ? EditorActivation.RESTORE : undefined };
		}

		// If it's a diff editor we trigger the create diff editor input
		if (editor instanceof DiffEditorInput) {
			if (!selectedEditor.createDiffEditorInput) {
				return undefined; // {{SQL CARBON EDIT}} Strict nulls
			}
			const inputWithOptions = selectedEditor.createDiffEditorInput(editor, options, group);
			return inputWithOptions;
		}

		// Respect options passed back
		const inputWithOptions = selectedEditor.createEditorInput(resource, options, group);
		options = inputWithOptions.options ?? options;
		const input = inputWithOptions.editor;

		// If the editor states it can only be opened once per resource we must close all existing ones first
		const singleEditorPerResource = typeof selectedEditor.options?.singlePerResource === 'function' ? selectedEditor.options.singlePerResource() : selectedEditor.options?.singlePerResource;
		if (singleEditorPerResource) {
			this.closeExistingEditorsForResource(resource, selectedEditor.editorInfo.id, group);
		}

		return { editor: input, options };
	}

	private closeExistingEditorsForResource(
		resource: URI,
		viewType: string,
		targetGroup: IEditorGroup,
	): void {
		const editorInfoForResource = this.findExistingEditorsForResource(resource, viewType);
		if (!editorInfoForResource.length) {
			return;
		}

		const editorToUse = editorInfoForResource[0];

		// Replace all other editors
		for (const { editor, group } of editorInfoForResource) {
			if (editor !== editorToUse.editor) {
				group.closeEditor(editor);
			}
		}

		if (targetGroup.id !== editorToUse.group.id) {
			editorToUse.group.closeEditor(editorToUse.editor);
		}
		return;
	}

	/**
	 * Given a resource and a viewType, returns all editors open for that resouce and viewType.
	 * @param resource The resource specified
	 * @param viewType The viewtype
	 * @returns A list of editors
	 */
	private findExistingEditorsForResource(
		resource: URI,
		viewType: string,
	): Array<{ editor: IEditorInput, group: IEditorGroup }> {
		const out: Array<{ editor: IEditorInput, group: IEditorGroup }> = [];
		const orderedGroups = distinct([
			...this.editorGroupService.groups,
		]);

		for (const group of orderedGroups) {
			for (const editor of group.editors) {
				if (isEqual(editor.resource, resource) && (editor as IContributedEditorInput).viewType === viewType) {
					out.push({ editor, group });
				}
			}
		}
		return out;
	}

	private async doHandleConflictingDefaults(resource: URI, editorName: string, currentEditor: IContributedEditorInput, options: IEditorOptions | undefined, group: IEditorGroup) {
		type StoredChoice = {
			[key: string]: string[];
		};
		const editors = this.findMatchingEditors(resource);
		const storedChoices: StoredChoice = JSON.parse(this.storageService.get(EditorOverrideService.conflictingDefaultsStorageID, StorageScope.GLOBAL, '{}'));
		const globForResource = `*${extname(resource)}`;
		// Writes to the storage service that a choice has been made for the currently installed editors
		const writeCurrentEditorsToStorage = () => {
			storedChoices[globForResource] = [];
			editors.forEach(editor => storedChoices[globForResource].push(editor.editorInfo.id));
			this.storageService.store(EditorOverrideService.conflictingDefaultsStorageID, JSON.stringify(storedChoices), StorageScope.GLOBAL, StorageTarget.MACHINE);
		};

		// If the user has already made a choice for this editor we don't want to ask them again
		if (storedChoices[globForResource] && storedChoices[globForResource].find(editorID => editorID === currentEditor.viewType)) {
			return;
		}

		const handle = this.notificationService.prompt(Severity.Warning,
			localize('editorOverride.conflictingDefaults', 'There are multiple default editors available for the resource.'),
			[{
				label: localize('editorOverride.configureDefault', 'Configure Default'),
				run: async () => {
					// Show the picker and tell it to update the setting to whatever the user selected
					const picked = await this.doPickEditorOverride(currentEditor, options, group, true);
					if (!picked) {
						return;
					}
					const replacementEditor = await this.resolveEditorOverride(currentEditor, picked[0], picked[1] ?? group);
					if (!replacementEditor) {
						return;
					}
					// Replace the current editor with the picked one
					(replacementEditor.group ?? picked[1] ?? group).replaceEditors([
						{
							editor: currentEditor,
							replacement: replacementEditor.editor,
							options: replacementEditor.options ?? picked[0],
						}
					]);
				}
			},
			{
				label: localize('editorOverride.keepDefault', 'Keep {0}', editorName),
				run: writeCurrentEditorsToStorage
			}
			]);
		// If the user pressed X we assume they want to keep the current editor as default
		const onCloseListener = handle.onDidClose(() => {
			writeCurrentEditorsToStorage();
			onCloseListener.dispose();
		});
	}

	private mapEditorsToQuickPickEntry(resource: URI, group: IEditorGroup, showDefaultPicker?: boolean) {
		const currentEditor = firstOrDefault(group.findEditors(resource));
		// If untitled, we want all registered editors
		let registeredEditors = resource.scheme === Schemas.untitled ? this._registeredEditors : this.findMatchingEditors(resource);
		// We don't want duplicate Id entries
		registeredEditors = distinct(registeredEditors, c => c.editorInfo.id);
		const defaultSetting = this.getAssociationsForResource(resource)[0]?.viewType;
		// Not the most efficient way to do this, but we want to ensure the text editor is at the top of the quickpick
		registeredEditors = registeredEditors.sort((a, b) => {
			if (a.editorInfo.id === DEFAULT_EDITOR_ASSOCIATION.id) {
				return -1;
			} else if (b.editorInfo.id === DEFAULT_EDITOR_ASSOCIATION.id) {
				return 1;
			} else {
				return priorityToRank(b.editorInfo.priority) - priorityToRank(a.editorInfo.priority);
			}
		});
		const quickPickEntries: Array<IQuickPickItem | IQuickPickSeparator> = [];
		const currentlyActiveLabel = localize('promptOpenWith.currentlyActive', "Active");
		const currentDefaultLabel = localize('promptOpenWith.currentDefault', "Default");
		const currentDefaultAndActiveLabel = localize('promptOpenWith.currentDefaultAndActive', "Active and Default");
		// Default order = setting -> highest priority -> text
		let defaultViewType = defaultSetting;
		if (!defaultViewType && registeredEditors.length > 2 && registeredEditors[1]?.editorInfo.priority !== ContributedEditorPriority.option) {
			defaultViewType = registeredEditors[1]?.editorInfo.id;
		}
		if (!defaultViewType) {
			defaultViewType = DEFAULT_EDITOR_ASSOCIATION.id;
		}
		// Map the editors to quickpick entries
		registeredEditors.forEach(editor => {
			const isActive = currentEditor ? editor.editorInfo.describes(currentEditor) : false;
			const isDefault = editor.editorInfo.id === defaultViewType;
			const quickPickEntry: IQuickPickItem = {
				id: editor.editorInfo.id,
				label: editor.editorInfo.label,
				description: isActive && isDefault ? currentDefaultAndActiveLabel : isActive ? currentlyActiveLabel : isDefault ? currentDefaultLabel : undefined,
				detail: editor.editorInfo.detail ?? editor.editorInfo.priority,
			};
			quickPickEntries.push(quickPickEntry);
		});
		if (!showDefaultPicker) {
			const separator: IQuickPickSeparator = { type: 'separator' };
			quickPickEntries.push(separator);
			const configureDefaultEntry = {
				id: EditorOverrideService.configureDefaultID,
				label: localize('promptOpenWith.configureDefault', "Configure default editor for '{0}'...", `*${extname(resource)}`),
			};
			quickPickEntries.push(configureDefaultEntry);
		}
		return quickPickEntries;
	}

	private async doPickEditorOverride(editor: IEditorInput, options: IEditorOptions | undefined, group: IEditorGroup, showDefaultPicker?: boolean): Promise<[IEditorOptions, IEditorGroup | undefined] | undefined> {

		type EditorOverridePick = {
			readonly item: IQuickPickItem;
			readonly keyMods?: IKeyMods;
			readonly openInBackground: boolean;
		};

		const resource = EditorResourceAccessor.getOriginalUri(editor);

		if (!resource) {
			return undefined; // {{SQL CARBON EDIT}} Strict nulls
		}

		// Text editor has the lowest priority because we
		const editorOverridePicks = this.mapEditorsToQuickPickEntry(resource, group, showDefaultPicker);

		// Create editor override picker
		const editorOverridePicker = this.quickInputService.createQuickPick<IQuickPickItem>();
		const placeHolderMessage = showDefaultPicker ?
			localize('prompOpenWith.updateDefaultPlaceHolder', "Select new default editor for '{0}'", `*${extname(resource)}`) :
			localize('promptOpenWith.placeHolder', "Select editor for '{0}'", basename(resource));
		editorOverridePicker.placeholder = placeHolderMessage;
		editorOverridePicker.canAcceptInBackground = true;
		editorOverridePicker.items = editorOverridePicks;
		const firstItem = editorOverridePicker.items.find(item => item.type === 'item') as IQuickPickItem | undefined;
		if (firstItem) {
			editorOverridePicker.selectedItems = [firstItem];
		}

		// Prompt the user to select an override
		const picked: EditorOverridePick | undefined = await new Promise<EditorOverridePick | undefined>(resolve => {
			editorOverridePicker.onDidAccept(e => {
				let result: EditorOverridePick | undefined = undefined;

				if (editorOverridePicker.selectedItems.length === 1) {
					result = {
						item: editorOverridePicker.selectedItems[0],
						keyMods: editorOverridePicker.keyMods,
						openInBackground: e.inBackground
					};
				}

				// If asked to always update the setting then update it even if the gear isn't clicked
				if (showDefaultPicker && result?.item.id) {
					this.updateUserAssociations(`*${extname(resource)}`, result.item.id,);
				}

				resolve(result);
			});

			editorOverridePicker.onDidTriggerItemButton(e => {

				// Trigger opening and close picker
				resolve({ item: e.item, openInBackground: false });

				// Persist setting
				if (resource && e.item && e.item.id) {
					this.updateUserAssociations(`*${extname(resource)}`, e.item.id,);
				}
			});

			editorOverridePicker.show();
		});

		// Close picker
		editorOverridePicker.dispose();

		// If the user picked an override, look at how the picker was
		// used (e.g. modifier keys, open in background) and create the
		// options and group to use accordingly
		if (picked) {

			// If the user selected to configure default we trigger this picker again and tell it to show the default picker
			if (picked.item.id === EditorOverrideService.configureDefaultID) {
				return this.doPickEditorOverride(editor, options, group, true);
			}

			// Figure out target group
			let targetGroup: IEditorGroup | undefined;
			if (picked.keyMods?.alt || picked.keyMods?.ctrlCmd) {
				const direction = preferredSideBySideGroupDirection(this.configurationService);
				targetGroup = this.editorGroupService.findGroup({ direction }, group.id);
				targetGroup = targetGroup ?? this.editorGroupService.addGroup(group, direction);
			}

			// Figure out options
			const targetOptions: IEditorOptions = {
				...options,
				override: picked.item.id,
				preserveFocus: picked.openInBackground || options?.preserveFocus,
			};

			return [targetOptions, targetGroup];
		}

		return undefined;
	}

	private sendOverrideTelemetry(chosenInput: IContributedEditorInput): void {
		type editorOverrideClassification = {
			viewType: { classification: 'PublicNonPersonalData', purpose: 'FeatureInsight' };
		};
		type editorOverrideEvent = {
			viewType: string
		};
		if (chosenInput.viewType) {
			this.telemetryService.publicLog2<editorOverrideEvent, editorOverrideClassification>('override.viewType', { viewType: chosenInput.viewType });
		}
	}

	private cacheEditors() {
		// Create a set to store glob patterns
		const cacheStorage: Set<string> = new Set<string>();

		// Store just the relative pattern pieces without any path info
		for (const [globPattern, contribPoint] of this._editors) {
			const nonOptional = !!contribPoint.find(c => c.editorInfo.priority !== ContributedEditorPriority.option && c.editorInfo.id !== DEFAULT_EDITOR_ASSOCIATION.id);
			// Don't keep a cache of the optional ones as those wouldn't be opened on start anyways
			if (!nonOptional) {
				continue;
			}
			if (glob.isRelativePattern(globPattern)) {
				cacheStorage.add(`${globPattern.pattern}`);
			} else {
				cacheStorage.add(globPattern);
			}
		}

		// Also store the users settings as those would have to activate on startup as well
		const userAssociations = this.getAllUserAssociations();
		for (const association of userAssociations) {
			if (association.filenamePattern) {
				cacheStorage.add(association.filenamePattern);
			}
		}
		this.storageService.store(EditorOverrideService.overrideCacheStorageID, JSON.stringify(Array.from(cacheStorage)), StorageScope.GLOBAL, StorageTarget.MACHINE);
	}

	/* {{SQL CARBON EDIT}} Remove unused
	private resourceMatchesCache(resource: URI): boolean {
		if (!this.cache) {
			return false;
		}

		for (const cacheEntry of this.cache) {
			if (globMatchesResource(cacheEntry, resource)) {
				return true;
			}
		}
		return false;
	}
	*/
}

registerSingleton(IEditorOverrideService, EditorOverrideService);<|MERGE_RESOLUTION|>--- conflicted
+++ resolved
@@ -253,25 +253,15 @@
 	 * Given a resource and an override selects the best possible editor
 	 * @returns The editor and whether there was another default which conflicted with it
 	 */
-<<<<<<< HEAD
-	private getContributionPoint(resource: URI, override: string | undefined): { contributionPoint: ContributionPoint | undefined, conflictingDefault: boolean } {
-		const findMatchingContribPoint = (contributionPoints: ContributionPoints, viewType: string) => {
-			return contributionPoints.find((contribPoint) => {
-				if (contribPoint.options && contribPoint.options.canSupportResource !== undefined) {
-					this.logService.info(`findContrib canSupportResource ${viewType} ${contribPoint.editorInfo.id} ${contribPoint.options.canSupportResource(resource)}`);
-					return contribPoint.editorInfo.id === viewType && contribPoint.options.canSupportResource(resource);
-				}
-				this.logService.info(`findContrib id ${viewType} ${contribPoint.editorInfo.id}`);
-				return contribPoint.editorInfo.id === viewType;
-=======
 	private getEditor(resource: URI, override: string | undefined): { editor: RegisteredEditor | undefined, conflictingDefault: boolean } {
 		const findMatchingEditor = (editors: RegisteredEditors, viewType: string) => {
 			return editors.find((editor) => {
 				if (editor.options && editor.options.canSupportResource !== undefined) {
+					this.logService.info(`findMatchingEditor canSupportResource ${viewType} ${contribPoint.editorInfo.id} ${contribPoint.options.canSupportResource(resource)}`);
 					return editor.editorInfo.id === viewType && editor.options.canSupportResource(resource);
 				}
+				this.logService.info(`findMatchingEditor id ${viewType} ${contribPoint.editorInfo.id}`);
 				return editor.editorInfo.id === viewType;
->>>>>>> a47276f7
 			});
 		};
 		if (override) {
@@ -283,29 +273,17 @@
 			};
 		}
 
-<<<<<<< HEAD
-		let contributionPoints = this.findMatchingContributions(resource);
-		this.logService.info(`Found contribution points for ${resource} - ${JSON.stringify(contributionPoints)}`);
-=======
 		let editors = this.findMatchingEditors(resource);
-
->>>>>>> a47276f7
+		this.logService.info(`Found matching editors for ${resource} - ${JSON.stringify(contributionPoints)}`);
 		const associationsFromSetting = this.getAssociationsForResource(resource);
 		this.logService.info(`Associations from setting ${JSON.stringify(associationsFromSetting)}`);
 		// We only want built-in+ if no user defined setting is found, else we won't override
-<<<<<<< HEAD
-		const possibleContributionPoints = contributionPoints.filter(contribPoint => priorityToRank(contribPoint.editorInfo.priority) >= priorityToRank(ContributedEditorPriority.builtin) && contribPoint.editorInfo.id !== DEFAULT_EDITOR_ASSOCIATION.id);
-		// If the user has a setting we use that, else choose the highest priority editor that is built-in+
-		const selectedViewType = associationsFromSetting[0]?.viewType || possibleContributionPoints[0]?.editorInfo.id;
-		this.logService.info(`Possible contribution points ${JSON.stringify(possibleContributionPoints)}`);
-=======
 		const possibleEditors = editors.filter(editor => priorityToRank(editor.editorInfo.priority) >= priorityToRank(ContributedEditorPriority.builtin) && editor.editorInfo.id !== DEFAULT_EDITOR_ASSOCIATION.id);
 		// If the editor is exclusive we use that, else use the user setting, else use the built-in+ editor
 		const selectedViewType = possibleEditors[0]?.editorInfo.priority === ContributedEditorPriority.exclusive ?
 			possibleEditors[0]?.editorInfo.id :
 			associationsFromSetting[0]?.viewType || possibleEditors[0]?.editorInfo.id;
-
->>>>>>> a47276f7
+		this.logService.info(`Possible contribution points ${JSON.stringify(possibleContributionPoints)}`);
 		let conflictingDefault = false;
 		if (associationsFromSetting.length === 0 && possibleEditors.length > 1) {
 			conflictingDefault = true;
