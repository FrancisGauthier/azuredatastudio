--- conflicted
+++ resolved
@@ -54,13 +54,10 @@
 	Sql = 1,
 	OssRdbms = 2,
 	AzureKeyVault = 3,
-<<<<<<< HEAD
-=======
 	Graph = 4,
 	MicrosoftResourceManagement = 5,
 	AzureDevOps = 6,
 	MsGraph = 7,
->>>>>>> c68b359a
 	AzureLogAnalytics = 8
 }
 
