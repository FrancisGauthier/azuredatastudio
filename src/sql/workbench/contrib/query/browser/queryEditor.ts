/*---------------------------------------------------------------------------------------------
 *  Copyright (c) Microsoft Corporation. All rights reserved.
 *  Licensed under the Source EULA. See License.txt in the project root for license information.
 *--------------------------------------------------------------------------------------------*/

import 'vs/css!./media/queryEditor';

import * as DOM from 'vs/base/browser/dom';
import { EditorOptions, IEditorControl, IEditorMemento } from 'vs/workbench/common/editor';
import { BaseEditor, EditorMemento } from 'vs/workbench/browser/parts/editor/baseEditor';
import { Orientation } from 'vs/base/browser/ui/sash/sash';
import { ITelemetryService } from 'vs/platform/telemetry/common/telemetry';
import { IThemeService } from 'vs/platform/theme/common/themeService';
import { IInstantiationService } from 'vs/platform/instantiation/common/instantiation';
import { TextResourceEditor } from 'vs/workbench/browser/parts/editor/textResourceEditor';
import { TextFileEditor } from 'vs/workbench/contrib/files/browser/editors/textFileEditor';
import { IEditorService } from 'vs/workbench/services/editor/common/editorService';
import { IContextKey, IContextKeyService } from 'vs/platform/contextkey/common/contextkey';
import { CancellationToken } from 'vs/base/common/cancellation';
import { ICodeEditor } from 'vs/editor/browser/editorBrowser';
import { IStorageService } from 'vs/platform/storage/common/storage';
import { IEditorGroup, IEditorGroupsService } from 'vs/workbench/services/editor/common/editorGroupsService';
import { SplitView, Sizing } from 'vs/base/browser/ui/splitview/splitview';
import { Event } from 'vs/base/common/event';
import { DisposableStore } from 'vs/base/common/lifecycle';
import { IActionViewItem, IAction } from 'vs/base/common/actions';
import { IConfigurationService } from 'vs/platform/configuration/common/configuration';
import { BaseTextEditor } from 'vs/workbench/browser/parts/editor/textEditor';
import { FileEditorInput } from 'vs/workbench/contrib/files/common/editors/fileEditorInput';
import { URI } from 'vs/base/common/uri';
import { IFileService, FileChangesEvent } from 'vs/platform/files/common/files';

import { QueryEditorInput, IQueryEditorStateChange } from 'sql/workbench/common/editor/query/queryEditorInput';
import { QueryResultsEditor } from 'sql/workbench/contrib/query/browser/queryResultsEditor';
import * as queryContext from 'sql/workbench/contrib/query/common/queryContext';
import { Taskbar, ITaskbarContent } from 'sql/base/browser/ui/taskbar/taskbar';
import * as actions from 'sql/workbench/contrib/query/browser/queryActions';
import { IRange } from 'vs/editor/common/core/range';

const QUERY_EDITOR_VIEW_STATE_PREFERENCE_KEY = 'queryEditorViewState';

interface IQueryEditorViewState {
	resultsHeight: number | undefined;
}

/**
 * Editor that hosts 2 sub-editors: A TextResourceEditor for SQL file editing, and a QueryResultsEditor
 * for viewing and editing query results. This editor is based off SideBySideEditor.
 */
export class QueryEditor extends BaseEditor {

	public static ID: string = 'workbench.editor.queryEditor';

	private dimension: DOM.Dimension = new DOM.Dimension(0, 0);

	private resultsEditor: QueryResultsEditor;

	private resultsEditorContainer: HTMLElement;

	private textResourceEditor: TextResourceEditor;
	private textFileEditor: TextFileEditor;
	private currentTextEditor: BaseTextEditor;

	private textResourceEditorContainer: HTMLElement;
	private textFileEditorContainer: HTMLElement;

	private taskbar: Taskbar;
	private splitviewContainer: HTMLElement;
	private splitview: SplitView;

	private inputDisposables = this._register(new DisposableStore());

	private resultsVisible = false;

	private queryEditorVisible: IContextKey<boolean>;

	private editorMemento: IEditorMemento<IQueryEditorViewState>;

	//actions
	private _runQueryAction: actions.RunQueryAction;
	private _cancelQueryAction: actions.CancelQueryAction;
	private _toggleConnectDatabaseAction: actions.ToggleConnectDatabaseAction;
	private _changeConnectionAction: actions.ConnectDatabaseAction;
	private _listDatabasesAction: actions.ListDatabasesAction;
	private _estimatedQueryPlanAction: actions.EstimatedQueryPlanAction;
	private _actualQueryPlanAction: actions.ActualQueryPlanAction;
	private _listDatabasesActionItem: actions.ListDatabasesActionItem;
	private _toggleSqlcmdMode: actions.ToggleSqlCmdModeAction;
	private _exportAsNotebookAction: actions.ExportAsNotebookAction;

	constructor(
		@ITelemetryService telemetryService: ITelemetryService,
		@IThemeService themeService: IThemeService,
		@IStorageService storageService: IStorageService,
		@IContextKeyService contextKeyService: IContextKeyService,
		@IEditorGroupsService editorGroupService: IEditorGroupsService,
		@IFileService fileService: IFileService,
		@IEditorService private readonly editorService: IEditorService,
		@IInstantiationService private readonly instantiationService: IInstantiationService,
		@IConfigurationService private readonly configurationService: IConfigurationService
	) {
		super(QueryEditor.ID, telemetryService, themeService, storageService);

		this.editorMemento = this.getEditorMemento<IQueryEditorViewState>(editorGroupService, QUERY_EDITOR_VIEW_STATE_PREFERENCE_KEY, 100);

		this.queryEditorVisible = queryContext.QueryEditorVisibleContext.bindTo(contextKeyService);

		// Clear view state for deleted files
		this._register(fileService.onDidFilesChange(e => this.onFilesChanged(e)));
	}

	private onFilesChanged(e: FileChangesEvent): void {
		const deleted = e.getDeleted();
		if (deleted && deleted.length) {
			this.clearTextEditorViewState(deleted.map(d => d.resource));
		}
	}

	protected getEditorMemento<T>(editorGroupService: IEditorGroupsService, key: string, limit: number = 10): IEditorMemento<T> {
		return new EditorMemento(this.getId(), key, Object.create(null), limit, editorGroupService); // do not persist in storage as results are never persisted
	}

	// PUBLIC METHODS ////////////////////////////////////////////////////////////
	public get input(): QueryEditorInput | null {
		return this._input as QueryEditorInput;
	}

	/**
	 * Called to create the editor in the parent element.
	 */
	public createEditor(parent: HTMLElement): void {
		DOM.addClass(parent, 'query-editor');

		this.splitviewContainer = DOM.$('.query-editor-view');

		this.createTaskbar(parent);

		parent.appendChild(this.splitviewContainer);

		this.splitview = this._register(new SplitView(this.splitviewContainer, { orientation: Orientation.VERTICAL }));
		this._register(this.splitview.onDidSashReset(() => this.splitview.distributeViewSizes()));

		// We create two separate editors - one for Untitled Documents (ad-hoc queries) and another for queries from
		// files. This is necessary because TextResourceEditor by default makes all non-Untitled inputs to be
		// read-only so we need to use a TextFileEditor for files in order to edit them.
		this.textResourceEditor = this._register(this.instantiationService.createInstance(TextResourceEditor));
		this.textFileEditor = this._register(this.instantiationService.createInstance(TextFileEditor));

		this.textResourceEditorContainer = DOM.$('.text-resource-editor-container');
		this.textResourceEditor.create(this.textResourceEditorContainer);
		this.textFileEditorContainer = DOM.$('.text-file-editor-container');
		this.textFileEditor.create(this.textFileEditorContainer);

		this.currentTextEditor = this.textResourceEditor;
		this.splitview.addView({
			element: this.textResourceEditorContainer,
			layout: size => this.currentTextEditor.layout(new DOM.Dimension(this.dimension.width, size)),
			minimumSize: 0,
			maximumSize: Number.POSITIVE_INFINITY,
			onDidChange: Event.None
		}, Sizing.Distribute);

		this.resultsEditorContainer = DOM.$('.results-editor-container');
		this.resultsEditor = this._register(this.instantiationService.createInstance(QueryResultsEditor));
		this.resultsEditor.create(this.resultsEditorContainer);
	}

	/**
	 * Creates the query execution taskbar that appears at the top of the QueryEditor
	 */
	private createTaskbar(parentElement: HTMLElement): void {
		// Create QueryTaskbar
		let taskbarContainer = DOM.append(parentElement, DOM.$('div'));
		this.taskbar = this._register(new Taskbar(taskbarContainer, {
			actionViewItemProvider: action => this._getActionItemForAction(action),
		}));

		// Create Actions for the toolbar
		this._runQueryAction = this.instantiationService.createInstance(actions.RunQueryAction, this);
		this._cancelQueryAction = this.instantiationService.createInstance(actions.CancelQueryAction, this);
		this._toggleConnectDatabaseAction = this.instantiationService.createInstance(actions.ToggleConnectDatabaseAction, this, false);
		this._changeConnectionAction = this.instantiationService.createInstance(actions.ConnectDatabaseAction, this, true);
		this._listDatabasesAction = this.instantiationService.createInstance(actions.ListDatabasesAction, this);
		this._estimatedQueryPlanAction = this.instantiationService.createInstance(actions.EstimatedQueryPlanAction, this);
		this._actualQueryPlanAction = this.instantiationService.createInstance(actions.ActualQueryPlanAction, this);
		this._toggleSqlcmdMode = this.instantiationService.createInstance(actions.ToggleSqlCmdModeAction, this, false);
		this._exportAsNotebookAction = this.instantiationService.createInstance(actions.ExportAsNotebookAction, this);
	}

	/**
	 * Update the buttons on the taskbar to reflect the state of the current input.
	 */
	private updateState(stateChangeEvent: IQueryEditorStateChange): void {
		if (stateChangeEvent.connectedChange) {
			this._toggleConnectDatabaseAction.connected = this.input.state.connected;
			this._changeConnectionAction.enabled = this.input.state.connected;
			if (this.input.state.connected) {
				this.listDatabasesActionItem.onConnected();
			} else {
				this.listDatabasesActionItem.onDisconnect();
			}
		}

		if (stateChangeEvent.sqlCmdModeChanged) {
			this._toggleSqlcmdMode.isSqlCmdMode = this.input.state.isSqlCmdMode;
		}

		if (stateChangeEvent.connectingChange) {
			this._runQueryAction.enabled = !this.input.state.connecting;
			this._estimatedQueryPlanAction.enabled = !this.input.state.connecting;

		}

		if (stateChangeEvent.executingChange) {
			this._runQueryAction.enabled = !this.input.state.executing;
			this._estimatedQueryPlanAction.enabled = !this.input.state.executing;
			this._cancelQueryAction.enabled = this.input.state.executing;
		}

		if (stateChangeEvent.resultsVisibleChange) {
			if (this.input.state.resultsVisible) {
				this.addResultsEditor();
			} else {
				this.removeResultsEditor();
			}
		}
	}

	/**
	 * Gets the IActionItem for the List Databases dropdown if provided the associated Action.
	 * Otherwise returns null.
	 */
	private _getActionItemForAction(action: IAction): IActionViewItem {
		if (action.id === actions.ListDatabasesAction.ID) {
			return this.listDatabasesActionItem;
		}

		return null;
	}

	private get listDatabasesActionItem(): actions.ListDatabasesActionItem {
		if (!this._listDatabasesActionItem) {
			this._listDatabasesActionItem = this.instantiationService.createInstance(actions.ListDatabasesActionItem, this);
			this._register(this._listDatabasesActionItem.attachStyler(this.themeService));
		}
		return this._listDatabasesActionItem;
	}

	private setTaskbarContent(input: QueryEditorInput): void {
		// Remove current actions from the taskbar
		while (this.taskbar.length() > 0) {
			this.taskbar.pull(0);
		}

<<<<<<< HEAD
		// Create HTML Elements for the taskbar
		const separator = Taskbar.createTaskbarSeparator();
		let content: ITaskbarContent[];
		const previewFeaturesEnabled = this.configurationService.getValue('workbench')['enablePreviewFeatures'];
=======
		const separator = Taskbar.createTaskbarSeparator();
		let content: ITaskbarContent[];
		const previewFeaturesEnabled = this.configurationService.getValue('workbench')['enablePreviewFeatures'];
		// TODOKusto: needs to be changed appropriately
>>>>>>> 1ba2b001
		if (input.getDescription() === 'MSSQL') {
			if (previewFeaturesEnabled) {
				content = [
					{ action: this._runQueryAction },
					{ action: this._cancelQueryAction },
					{ element: separator },
					{ action: this._toggleConnectDatabaseAction },
					{ action: this._changeConnectionAction },
					{ action: this._listDatabasesAction },
					{ element: separator },
					{ action: this._estimatedQueryPlanAction }, // Preview
					{ action: this._toggleSqlcmdMode }, // Preview
					{ action: this._exportAsNotebookAction } // Preview
				];
<<<<<<< HEAD
			} else {
=======
			}
			else {
>>>>>>> 1ba2b001
				content = [
					{ action: this._runQueryAction },
					{ action: this._cancelQueryAction },
					{ element: separator },
					{ action: this._toggleConnectDatabaseAction },
					{ action: this._changeConnectionAction },
					{ action: this._listDatabasesAction }
				];
			}
<<<<<<< HEAD
		} else { // TODOKusto: Add a proper check for Kusto
=======
		}
		else {
			// Actions without SQL specific actions.
>>>>>>> 1ba2b001
			content = [
				{ action: this._runQueryAction },
				{ action: this._cancelQueryAction },
				{ element: separator },
				{ action: this._toggleConnectDatabaseAction },
				{ action: this._changeConnectionAction },
				{ action: this._listDatabasesAction }
			];
		}

		this.taskbar.setContent(content);
	}

	public async setInput(newInput: QueryEditorInput, options: EditorOptions, token: CancellationToken): Promise<void> {
		const oldInput = this.input;

		if (newInput.matches(oldInput)) {
			return Promise.resolve();
		}

		if (oldInput) {
			// Remember view settings if input changes
			this.saveQueryEditorViewState(this.input);
			this.currentTextEditor.clearInput();
			this.resultsEditor.clearInput();
		}

		this.setTaskbarContent(newInput);

		this._register(this.configurationService.onDidChangeConfiguration(e => {
			if (e.affectsConfiguration('workbench.enablePreviewFeatures')) {
				this.setTaskbarContent(newInput);
			}
		}));

		// If we're switching editor types switch out the views
		const newTextEditor = newInput.text instanceof FileEditorInput ? this.textFileEditor : this.textResourceEditor;
		if (newTextEditor !== this.currentTextEditor) {
			this.currentTextEditor = newTextEditor;
			this.splitview.removeView(0, Sizing.Distribute);

			this.splitview.addView({
				element: this.currentTextEditor.getContainer(),
				layout: size => this.currentTextEditor.layout(new DOM.Dimension(this.dimension.width, size)),
				minimumSize: 0,
				maximumSize: Number.POSITIVE_INFINITY,
				onDidChange: Event.None
			}, Sizing.Distribute, 0);
		}

		await Promise.all([
			super.setInput(newInput, options, token),
			this.currentTextEditor.setInput(newInput.text, options, token),
			this.resultsEditor.setInput(newInput.results, options)
		]);

		this.inputDisposables.clear();
		this.inputDisposables.add(this.input.state.onChange(c => this.updateState(c)));
		this.updateState({ connectingChange: true, connectedChange: true, executingChange: true, resultsVisibleChange: true, sqlCmdModeChanged: true });

		const editorViewState = this.loadTextEditorViewState(this.input.resource);

		if (editorViewState && editorViewState.resultsHeight && this.splitview.length > 1) {
			this.splitview.resizeView(1, editorViewState.resultsHeight);
		}
	}

	private saveQueryEditorViewState(input: QueryEditorInput): void {
		if (!input) {
			return; // ensure we have an input to handle view state for
		}

		// Otherwise we save the view state to restore it later
		else if (!input.isDisposed()) {
			this.saveTextEditorViewState(input.resource);
		}
	}

	private clearTextEditorViewState(resources: URI[], group?: IEditorGroup): void {
		resources.forEach(resource => {
			this.editorMemento.clearEditorState(resource, group);
		});
	}

	private saveTextEditorViewState(resource: URI): void {
		const editorViewState = {
			resultsHeight: this.resultsVisible ? this.splitview.getViewSize(1) : undefined
		} as IQueryEditorViewState;

		if (!this.group) {
			return;
		}

		this.editorMemento.saveEditorState(this.group, resource, editorViewState);
	}

	/**
	 * Loads the text editor view state for the given resource and returns it.
	 */
	protected loadTextEditorViewState(resource: URI): IQueryEditorViewState | undefined {
		return this.group ? this.editorMemento.loadEditorState(this.group, resource) : undefined;
	}

	protected saveState(): void {

		// Update/clear editor view State
		this.saveQueryEditorViewState(this.input);

		super.saveState();
	}

	public toggleResultsEditorVisibility(): void {
		if (this.resultsVisible) {
			this.removeResultsEditor();
		} else {
			this.addResultsEditor();
		}
	}

	/**
	 * Sets this editor and the 2 sub-editors to visible.
	 */
	public setEditorVisible(visible: boolean, group: IEditorGroup): void {
		this.textFileEditor.setVisible(visible, group);
		this.textResourceEditor.setVisible(visible, group);
		this.resultsEditor.setVisible(visible, group);
		super.setEditorVisible(visible, group);

		// Note: must update after calling super.setEditorVisible so that the accurate count is handled
		this.updateQueryEditorVisible(visible);
	}

	private updateQueryEditorVisible(currentEditorIsVisible: boolean): void {
		if (this.queryEditorVisible) {
			let visible = currentEditorIsVisible;
			if (!currentEditorIsVisible) {
				// Current editor is closing but still tracked as visible. Check if any other editor is visible
				const candidates = [...this.editorService.visibleEditorPanes].filter(e => {
					if (e && e.getId) {
						return e.getId() === QueryEditor.ID;
					}
					return false;
				});
				// Note: require 2 or more candidates since current is closing but still
				// counted as visible
				visible = candidates.length > 1;
			}
			this.queryEditorVisible.set(visible);
		}
	}

	/**
	 * Called to indicate to the editor that the input should be cleared and resources associated with the
	 * input should be freed.
	 */
	public clearInput(): void {

		this.saveQueryEditorViewState(this.input);

		this.currentTextEditor.clearInput();
		this.resultsEditor.clearInput();
		super.clearInput();
	}

	/**
	 * Sets focus on this editor. Specifically, it sets the focus on the hosted text editor.
	 */
	public focus(): void {
		this.currentTextEditor.focus();
	}

	/**
	 * Updates the internal variable keeping track of the editor's size, and re-calculates the sash position.
	 * To be called when the container of this editor changes size.
	 */
	public layout(dimension: DOM.Dimension): void {
		this.dimension = dimension;
		const queryEditorHeight = dimension.height - DOM.getTotalHeight(this.taskbar.getContainer());
		this.splitviewContainer.style.height = queryEditorHeight + 'px';
		this.splitview.layout(queryEditorHeight);
	}

	/**
	 * Returns the editor control for the text editor.
	 */
	public getControl(): IEditorControl {
		return this.currentTextEditor.getControl();
	}

	public setOptions(options: EditorOptions): void {
		this.currentTextEditor.setOptions(options);
	}

	private removeResultsEditor(): void {
		if (this.resultsVisible) {
			this.splitview.removeView(1, Sizing.Distribute);
			this.resultsVisible = false;
			if (this.input && this.input.state) {
				this.input.state.resultsVisible = false;
			}
		}
	}

	private addResultsEditor(): void {
		if (!this.resultsVisible) {
			// size the results section to 65% of available height or at least 100px
			let initialViewSize = Math.round(Math.max(this.dimension.height * 0.65, 100));
			this.splitview.addView({
				element: this.resultsEditorContainer,
				layout: size => this.resultsEditor && this.resultsEditor.layout(new DOM.Dimension(this.dimension.width, size)),
				minimumSize: 0,
				maximumSize: Number.POSITIVE_INFINITY,
				onDidChange: Event.None
			}, initialViewSize);
			this.resultsVisible = true;
			if (this.input && this.input.state) {
				this.input.state.resultsVisible = true;
			}
		}
	}

	// helper functions

	public isSelectionEmpty(): boolean {
		if (this.currentTextEditor && this.currentTextEditor.getControl()) {
			let control = this.currentTextEditor.getControl();
			let codeEditor: ICodeEditor = <ICodeEditor>control;

			if (codeEditor) {
				let value = codeEditor.getValue();
				if (value !== undefined && value.length > 0) {
					return false;
				}
			}
		}
		return true;
	}

	/**
	 * Returns the underlying SQL editor's text selection in a 0-indexed format. Returns undefined if there
	 * is no selected text.
	 */
	public getSelection(checkIfRange: boolean = true): IRange {
		if (this.currentTextEditor && this.currentTextEditor.getControl()) {
			let vscodeSelection = this.currentTextEditor.getControl().getSelection();

			// If the selection is a range of characters rather than just a cursor position, return the range
			let isRange: boolean =
				!(vscodeSelection.getStartPosition().lineNumber === vscodeSelection.getEndPosition().lineNumber &&
					vscodeSelection.getStartPosition().column === vscodeSelection.getEndPosition().column);
			if (!checkIfRange || isRange) {
				return vscodeSelection;
			}
		}

		// Otherwise return undefined because there is no selected text
		return undefined;
	}

	public getAllSelection(): IRange {
		if (this.currentTextEditor && this.currentTextEditor.getControl()) {
			let control = this.currentTextEditor.getControl();
			let codeEditor: ICodeEditor = <ICodeEditor>control;
			if (codeEditor) {
				let model = codeEditor.getModel();
				let totalLines = model.getLineCount();
				let endColumn = model.getLineMaxColumn(totalLines);
				return {
					startLineNumber: 1,
					startColumn: 1,
					endLineNumber: totalLines,
					endColumn: endColumn,
				};
			}
		}
		return undefined;
	}

	public getAllText(): string {
		if (this.currentTextEditor && this.currentTextEditor.getControl()) {
			let control = this.currentTextEditor.getControl();
			let codeEditor: ICodeEditor = <ICodeEditor>control;
			if (codeEditor) {
				let value = codeEditor.getValue();
				if (value !== undefined && value.length > 0) {
					return value;
				} else {
					return '';
				}
			}
		}
		return undefined;
	}

	public getSelectionText(): string {
		if (this.currentTextEditor && this.currentTextEditor.getControl()) {
			let control = this.currentTextEditor.getControl();
			let codeEditor: ICodeEditor = <ICodeEditor>control;
			let vscodeSelection = control.getSelection();

			if (codeEditor && vscodeSelection) {
				let model = codeEditor.getModel();
				let value = model.getValueInRange(vscodeSelection);
				if (value !== undefined && value.length > 0) {
					return value;
				}
			}
		}
		return '';
	}

	/**
	 * Calls the runCurrent method of this editor's RunQueryAction
	 */
	public async runCurrentQuery(): Promise<void> {
		return this._runQueryAction.runCurrent();
	}

	/**
	 * Calls the runCurrentQueryWithActualPlan method of this editor's ActualQueryPlanAction
	 */
	public async runCurrentQueryWithActualPlan(): Promise<void> {
		return this._actualQueryPlanAction.run();
	}

	/**
	 * Calls the run method of this editor's RunQueryAction
	 */
	public async runQuery(): Promise<void> {
		return this._runQueryAction.run();
	}

	/**
	 * Calls the run method of this editor's CancelQueryAction
	 */
	public async cancelQuery(): Promise<void> {
		return this._cancelQueryAction.run();
	}

	public registerQueryModelViewTab(title: string, componentId: string): void {
		this.resultsEditor.registerQueryModelViewTab(title, componentId);
	}

	public chart(dataId: { batchId: number, resultId: number }): void {
		this.resultsEditor.chart(dataId);
	}
}<|MERGE_RESOLUTION|>--- conflicted
+++ resolved
@@ -252,17 +252,10 @@
 			this.taskbar.pull(0);
 		}
 
-<<<<<<< HEAD
-		// Create HTML Elements for the taskbar
-		const separator = Taskbar.createTaskbarSeparator();
-		let content: ITaskbarContent[];
-		const previewFeaturesEnabled = this.configurationService.getValue('workbench')['enablePreviewFeatures'];
-=======
 		const separator = Taskbar.createTaskbarSeparator();
 		let content: ITaskbarContent[];
 		const previewFeaturesEnabled = this.configurationService.getValue('workbench')['enablePreviewFeatures'];
 		// TODOKusto: needs to be changed appropriately
->>>>>>> 1ba2b001
 		if (input.getDescription() === 'MSSQL') {
 			if (previewFeaturesEnabled) {
 				content = [
@@ -277,12 +270,8 @@
 					{ action: this._toggleSqlcmdMode }, // Preview
 					{ action: this._exportAsNotebookAction } // Preview
 				];
-<<<<<<< HEAD
-			} else {
-=======
 			}
 			else {
->>>>>>> 1ba2b001
 				content = [
 					{ action: this._runQueryAction },
 					{ action: this._cancelQueryAction },
@@ -292,13 +281,9 @@
 					{ action: this._listDatabasesAction }
 				];
 			}
-<<<<<<< HEAD
-		} else { // TODOKusto: Add a proper check for Kusto
-=======
 		}
 		else {
 			// Actions without SQL specific actions.
->>>>>>> 1ba2b001
 			content = [
 				{ action: this._runQueryAction },
 				{ action: this._cancelQueryAction },
