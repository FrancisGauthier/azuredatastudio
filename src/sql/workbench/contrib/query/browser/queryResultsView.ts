--- conflicted
+++ resolved
@@ -323,16 +323,12 @@
 		this.notificationService.error(nls.localize('queryResults.queryEditorCrashError', "The query editor ran into an issue and has stopped working. Please save and reopen it."));
 	}
 
-<<<<<<< HEAD
-		[this.resultsTab, this.messagesTab, this.qpTab, this.qp2Tab, this.topOperationsTab, this.chartTab].forEach(t => t.clear());
-		this.dynamicModelViewTabs.forEach(t => t.clear());
-=======
 	public set input(input: QueryResultsInput | undefined) {
 		try {
 			this._input = input;
 			this.runnerDisposables.clear();
 
-			[this.resultsTab, this.messagesTab, this.qpTab, this.topOperationsTab, this.chartTab].forEach(t => t.clear());
+			[this.resultsTab, this.messagesTab, this.qpTab, this.qp2Tab, this.topOperationsTab, this.chartTab].forEach(t => t.clear());
 			this.dynamicModelViewTabs.forEach(t => t.clear());
 
 			if (input) {
@@ -344,7 +340,6 @@
 					dynamicTab.captureState(input.state.dynamicModelViewTabsState);
 				});
 				let info = this.queryModelService._getQueryInfo(input.uri) || this.queryModelService._getQueryInfo(URI.parse(input.uri).toString(true));
->>>>>>> 572f91ee
 
 				if (info?.queryRunner?.isDisposed) {
 					this.logService.error(`The query runner for '${input.uri}' has been disposed.`);
