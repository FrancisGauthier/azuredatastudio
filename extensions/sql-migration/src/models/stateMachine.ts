/*---------------------------------------------------------------------------------------------
 *  Copyright (c) Microsoft Corporation. All rights reserved.
 *  Licensed under the Source EULA. See License.txt in the project root for license information.
 *--------------------------------------------------------------------------------------------*/

import * as azdata from 'azdata';
import * as vscode from 'vscode';
import * as mssql from '../../../mssql';
import { SKURecommendations } from './externalContract';
import { azureResource } from 'azureResource';

export enum State {
	INIT,
	COLLECTING_SOURCE_INFO,
	COLLECTION_SOURCE_INFO_ERROR,
	TARGET_SELECTION,
	TARGET_SELECTION_ERROR,
	AZURE_SERVER_SELECTION,
	AZURE_SERVER_SELECTION_ERROR,
	AZURE_DB_BACKUP,
	AZURE_DB_BACKUP_ERROR,
	MIGRATION_AGENT_CREATION,
	MIGRATION_AGENT_SELECTION,
	MIGRATION_AGENT_ERROR,
	MIGRATION_START,
	NO_AZURE_SERVER,
	EXIT,
}

export enum MigrationCutover {
	MANUAL,
	AUTOMATIC
}

export enum NetworkContainerType {
	FILE_SHARE,
	BLOB_CONTAINER,
	NETWORK_SHARE
}

export interface NetworkShare {
	networkShareLocation: string;
	windowsUser: string;
	password: string;
	storageSubscriptionId: string;
	storageAccountId: string;
}

export interface BlobContainer {
	subscriptionId: string;
	storageAccountId: string;
	containerId: string;
}

export interface FileShare {
	subscriptionId: string;
	storageAccountId: string;
	fileShareId: string;
	resourceGroupId: string;
}
export interface DatabaseBackupModel {
	emailNotification: boolean;
	migrationCutover: MigrationCutover;
	networkContainerType: NetworkContainerType;
	networkContainer: NetworkShare | BlobContainer | FileShare;
	azureSecurityToken: string;
}
export interface Model {
	readonly sourceConnectionId: string;
	readonly currentState: State;
	gatheringInformationError: string | undefined;
	skuRecommendations: SKURecommendations | undefined;
	azureAccount: azdata.Account | undefined;
	databaseBackup: DatabaseBackupModel | undefined;
}

export interface StateChangeEvent {
	oldState: State;
	newState: State;
}

export class MigrationStateModel implements Model, vscode.Disposable {
	private _stateChangeEventEmitter = new vscode.EventEmitter<StateChangeEvent>();
	private _currentState: State;
	private _gatheringInformationError: string | undefined;
	private _skuRecommendations: SKURecommendations | undefined;
	private _assessmentResults: mssql.SqlMigrationAssessmentResultItem[] | undefined;
<<<<<<< HEAD
	private _azureAccount!: azdata.Account;
	private _databaseBackup!: DatabaseBackupModel;
	private _migrationController!: azureResource.MigrationController | undefined;
=======
	private _rulePickedEvent: vscode.EventEmitter<mssql.SqlMigrationAssessmentResultItem | undefined>;
>>>>>>> d02583c1

	constructor(
		private readonly _extensionContext: vscode.ExtensionContext,
		private readonly _sourceConnectionId: string,
		public readonly migrationService: mssql.ISqlMigrationService
	) {
		this._currentState = State.INIT;
<<<<<<< HEAD
		this.databaseBackup = {} as DatabaseBackupModel;
	}

	public get azureAccount(): azdata.Account {
		return this._azureAccount;
	}

	public set azureAccount(account: azdata.Account) {
		this._azureAccount = account;
=======
		this._rulePickedEvent = new vscode.EventEmitter;
	}

	public get rulePickedEvent(): vscode.EventEmitter<mssql.SqlMigrationAssessmentResultItem | undefined> {
		return this._rulePickedEvent;
>>>>>>> d02583c1
	}

	public get databaseBackup(): DatabaseBackupModel {
		return this._databaseBackup;
	}

	public set databaseBackup(dbBackup: DatabaseBackupModel) {
		this._databaseBackup = dbBackup;
	}

	public get sourceConnectionId(): string {
		return this._sourceConnectionId;
	}

	public get currentState(): State {
		return this._currentState;
	}

	public set currentState(newState: State) {
		const oldState = this.currentState;

		this._currentState = newState;

		this._stateChangeEventEmitter.fire({ oldState, newState: this.currentState });
	}

	public get assessmentResults(): mssql.SqlMigrationAssessmentResultItem[] | undefined {
		return this._assessmentResults;
	}

	public set assessmentResults(assessmentResults: mssql.SqlMigrationAssessmentResultItem[] | undefined) {
		this._assessmentResults = assessmentResults;
	}

	public get gatheringInformationError(): string | undefined {
		return this._gatheringInformationError;
	}

	public set gatheringInformationError(error: string | undefined) {
		this._gatheringInformationError = error;
	}

	public get skuRecommendations(): SKURecommendations | undefined {
		return this._skuRecommendations;
	}

	public set skuRecommendations(recommendations: SKURecommendations | undefined) {
		this._skuRecommendations = recommendations;
	}

	public get stateChangeEvent(): vscode.Event<StateChangeEvent> {
		return this._stateChangeEventEmitter.event;
	}

	public set migrationController(controller: azureResource.MigrationController | undefined) {
		this._migrationController = controller;
	}

	public get migrationController(): azureResource.MigrationController | undefined {
		return this._migrationController;
	}

	dispose() {
		this._stateChangeEventEmitter.dispose();
	}

	public getExtensionPath(): string {
		return this._extensionContext.extensionPath;
	}
}<|MERGE_RESOLUTION|>--- conflicted
+++ resolved
@@ -85,13 +85,10 @@
 	private _gatheringInformationError: string | undefined;
 	private _skuRecommendations: SKURecommendations | undefined;
 	private _assessmentResults: mssql.SqlMigrationAssessmentResultItem[] | undefined;
-<<<<<<< HEAD
 	private _azureAccount!: azdata.Account;
 	private _databaseBackup!: DatabaseBackupModel;
 	private _migrationController!: azureResource.MigrationController | undefined;
-=======
-	private _rulePickedEvent: vscode.EventEmitter<mssql.SqlMigrationAssessmentResultItem | undefined>;
->>>>>>> d02583c1
+	private _rulePickedEvent!: vscode.EventEmitter<mssql.SqlMigrationAssessmentResultItem | undefined>;
 
 	constructor(
 		private readonly _extensionContext: vscode.ExtensionContext,
@@ -99,7 +96,6 @@
 		public readonly migrationService: mssql.ISqlMigrationService
 	) {
 		this._currentState = State.INIT;
-<<<<<<< HEAD
 		this.databaseBackup = {} as DatabaseBackupModel;
 	}
 
@@ -109,13 +105,11 @@
 
 	public set azureAccount(account: azdata.Account) {
 		this._azureAccount = account;
-=======
 		this._rulePickedEvent = new vscode.EventEmitter;
 	}
 
 	public get rulePickedEvent(): vscode.EventEmitter<mssql.SqlMigrationAssessmentResultItem | undefined> {
 		return this._rulePickedEvent;
->>>>>>> d02583c1
 	}
 
 	public get databaseBackup(): DatabaseBackupModel {
