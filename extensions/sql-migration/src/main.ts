/*---------------------------------------------------------------------------------------------
 *  Copyright (c) Microsoft Corporation. All rights reserved.
 *  Licensed under the Source EULA. See License.txt in the project root for license information.
 *--------------------------------------------------------------------------------------------*/

import * as vscode from 'vscode';
import * as azdata from 'azdata';
import { WizardController } from './wizard/wizardController';
<<<<<<< HEAD
import { DashboardWidget } from './dashboard/dashboardPage';
=======
import { AssessmentResultsDialog } from './dialog/assessmentResults/assessmentResultsDialog';
import { IconPathHelper } from './constants';
import { Migrations } from './models/migration';
>>>>>>> ff9bc8a5

class SQLMigration {

	constructor(private readonly context: vscode.ExtensionContext) {
		IconPathHelper.setExtensionContext(context);
		Migrations.setExtensionContext(context);
	}

	async start(): Promise<void> {
		await this.registerCommands();
	}

	async registerCommands(): Promise<void> {
		const commandDisposables: vscode.Disposable[] = [ // Array of disposables returned by registerCommand
			vscode.commands.registerCommand('sqlmigration.start', async () => {
				let activeConnection = await azdata.connection.getCurrentConnection();
				let connectionId: string = '';
				if (!activeConnection) {
					const connection = await azdata.connection.openConnectionDialog();
					if (connection) {
						connectionId = connection.connectionId;
					}
				} else {
					connectionId = activeConnection.connectionId;
				}
				const wizardController = new WizardController(this.context);
				await wizardController.openWizard(connectionId);
			}),
		];

		azdata.tasks.registerTask('sqlmigration.start', async () => {
			let currentConnection: any = await azdata.connection.getCurrentConnection();
			let connection = currentConnection as azdata.connection.Connection;

			const wizardController = new WizardController(this.context);
			await wizardController.openWizard(connection.connectionId);
		});

		this.context.subscriptions.push(...commandDisposables);
	}

	stop(): void {

	}
}

let sqlMigration: SQLMigration;
export async function activate(context: vscode.ExtensionContext) {
	sqlMigration = new SQLMigration(context);
	await sqlMigration.registerCommands();

	let rootPath: string = context.extensionPath;
	let widget = new DashboardWidget(rootPath);
	widget.register();
}

export function deactivate(): void {
	sqlMigration.stop();
}<|MERGE_RESOLUTION|>--- conflicted
+++ resolved
@@ -6,13 +6,9 @@
 import * as vscode from 'vscode';
 import * as azdata from 'azdata';
 import { WizardController } from './wizard/wizardController';
-<<<<<<< HEAD
 import { DashboardWidget } from './dashboard/dashboardPage';
-=======
-import { AssessmentResultsDialog } from './dialog/assessmentResults/assessmentResultsDialog';
 import { IconPathHelper } from './constants';
 import { Migrations } from './models/migration';
->>>>>>> ff9bc8a5
 
 class SQLMigration {
 
