{
  "name": "notebook",
  "displayName": "%displayName%",
  "description": "%description%",
  "version": "0.1.0",
  "publisher": "Microsoft",
  "engines": {
    "vscode": "*",
    "azdata": "*"
  },
  "aiKey": "AIF-37eefaf0-8022-4671-a3fb-64752724682e",
  "main": "./out/extension",
  "activationEvents": [
    "*"
  ],
  "contributes": {
    "configuration": {
      "type": "object",
      "title": "%notebook.configuration.title%",
      "properties": {
        "notebook.collapseBookItems": {
          "type": "boolean",
          "default": false,
          "description": "%notebook.collapseBookItems.description%"
        },
        "notebook.maxBookSearchDepth": {
          "type": "number",
          "default": 10,
          "description": "%notebook.maxBookSearchDepth.description%"
        },
        "notebook.pythonPath": {
          "type": "string",
          "default": "",
          "description": "%notebook.pythonPath.description%"
        },
        "notebook.useExistingPython": {
          "type": "boolean",
          "default": false,
          "description": "%notebook.useExistingPython.description%"
        },
        "notebook.dontPromptPythonUpdate": {
          "type": "boolean",
          "default": false,
          "description": "%notebook.dontPromptPythonUpdate.description%"
        },
        "notebook.jupyterServerShutdownTimeout": {
          "type": "number",
          "default": 5,
          "minimum": 0,
          "description": "%notebook.jupyterServerShutdownTimeout.description%"
        },
        "notebook.overrideEditorTheming": {
          "type": "boolean",
          "default": true,
          "description": "%notebook.overrideEditorTheming.description%"
        },
        "notebook.allowRoot": {
          "type": "boolean",
          "default": false,
          "description": "%notebook.allowRoot.description%"
        },
        "notebook.maxTableRows": {
          "type": "number",
          "default": 5000,
          "description": "%notebook.maxTableRows.description%"
        },
        "notebook.trustedBooks": {
          "type": "array",
          "default": [],
          "description": "%notebook.trustedBooks.description%",
          "items": {
            "type": "string"
          }
        },
        "notebook.remoteBookDownloadTimeout": {
          "type": "number",
          "default": 60000,
          "description": "%notebook.remoteBookDownloadTimeout.description%"
        },
        "notebook.pinnedNotebooks": {
          "type": "array",
          "default": [],
          "description": "%notebook.pinnedNotebooks.description%",
          "items": {
            "type": "object"
          }
        }
      }
    },
    "commands": [
      {
        "command": "notebook.command.analyzeNotebook",
        "title": "%notebook.analyzeJupyterNotebook%"
      },
      {
        "command": "_notebook.command.new",
        "title": "%notebook.command.new%",
        "icon": {
          "dark": "resources/dark/new_notebook_inverse.svg",
          "light": "resources/light/new_notebook.svg"
        }
      },
      {
        "command": "notebook.command.open",
        "title": "%notebook.command.open%"
      },
      {
        "command": "notebook.command.runactivecell",
        "title": "%notebook.command.runactivecell%",
        "icon": "resources/dark/touchbar_run_cell.png"
      },
      {
        "command": "notebook.command.clearactivecellresult",
        "title": "%notebook.command.clearactivecellresult%"
      },
      {
        "command": "notebook.command.runallcells",
        "title": "%notebook.command.runallcells%"
      },
      {
        "command": "notebook.command.addcode",
        "title": "%notebook.command.addcode%"
      },
      {
        "command": "notebook.command.addtext",
        "title": "%notebook.command.addtext%"
      },
      {
        "command": "notebook.command.addcell",
        "title": "%notebook.command.addcell%",
        "icon": "resources/dark/touchbar_add_cell.png"
      },
      {
        "command": "jupyter.cmd.analyzeNotebook",
        "title": "%title.analyzeJupyterNotebook%"
      },
      {
        "command": "jupyter.task.newNotebook",
        "title": "%title.newJupyterNotebook%",
        "icon": {
          "dark": "resources/dark/new_notebook_inverse.svg",
          "light": "resources/light/new_notebook.svg"
        }
      },
      {
        "command": "jupyter.task.openNotebook",
        "title": "%title.openJupyterNotebook%"
      },
      {
        "command": "jupyter.cmd.newNotebook",
        "title": "%title.newJupyterNotebook%",
        "icon": {
          "dark": "resources/dark/new_notebook_inverse.svg",
          "light": "resources/light/new_notebook.svg"
        }
      },
      {
        "command": "jupyter.cmd.managePackages",
        "title": "%title.managePackages%",
        "icon": {
          "dark": "resources/dark/packages_inverse.svg",
          "light": "resources/light/packages.svg"
        }
      },
      {
        "command": "jupyter.cmd.configurePython",
        "title": "%title.configurePython%"
      },
      {
        "command": "jupyter.reinstallDependencies",
        "title": "%title.reinstallNotebookDependencies%"
      },
      {
        "command": "books.sqlserver2019",
        "title": "%title.SQL19PreviewBook%",
        "category": "%books-preview-category%"
      },
      {
        "command": "books.command.openLocalizedBooks",
        "title": "%title.PreviewLocalizedBook%",
        "category": "%books-preview-category%"
      },
      {
        "command": "notebook.command.revealInBooksViewlet",
        "title": "%title.revealInBooksViewlet%",
        "category": "%books-preview-category%"
      },
      {
        "command": "notebook.command.saveBook",
        "title": "%title.saveJupyterBook%",
        "category": "%books-preview-category%",
        "icon": {
          "dark": "resources/dark/save_inverse.svg",
          "light": "resources/light/save.svg"
        }
      },
      {
        "command": "notebook.command.trustBook",
        "title": "%title.trustBook%",
        "category": "%books-preview-category%",
        "icon": {
          "dark": "resources/dark/trust_inverse.svg",
          "light": "resources/light/trust.svg"
        }
      },
      {
        "command": "notebook.command.searchBook",
        "title": "%title.searchJupyterBook%",
        "category": "%books-preview-category%",
        "icon": {
          "dark": "resources/dark/search_inverse.svg",
          "light": "resources/light/search.svg"
        }
      },
      {
        "command": "notebook.command.searchProvidedBook",
        "title": "%title.searchJupyterBook%",
        "category": "%books-preview-category%",
        "icon": {
          "dark": "resources/dark/search_inverse.svg",
          "light": "resources/light/search.svg"
        }
      },
      {
        "command": "notebook.command.openBook",
        "title": "%title.openJupyterBook%",
        "category": "%books-preview-category%",
        "icon": {
          "dark": "resources/dark/open_book_inverse.svg",
          "light": "resources/light/open_book.svg"
        }
      },
      {
        "command": "notebook.command.openNotebookFolder",
        "title": "%title.openNotebookFolder%",
        "category": "%books-preview-category%",
        "icon": {
          "dark": "resources/dark/open_folder_inverse.svg",
          "light": "resources/light/open_folder.svg"
        }
      },
      {
        "command": "notebook.command.closeBook",
        "title": "%title.closeJupyterBook%"
      },
      {
        "command": "notebook.command.addNotebook",
        "title": "%title.addNotebook%"
      },
      {
        "command": "notebook.command.addMarkdown",
        "title": "%title.addMarkdown%"
      },
      {
        "command": "notebook.command.addSection",
        "title": "%title.addSection%"
      },
      {
        "command": "notebook.command.closeNotebook",
        "title": "%title.closeNotebook%"
      },
      {
        "command": "notebook.command.removeNotebook",
        "title": "%title.removeNotebook%"
      },
      {
        "command": "notebook.command.moveTo",
        "title": "%title.moveTo%"
      },
      {
        "command": "notebook.command.createBook",
        "title": "%title.createJupyterBook%",
        "category": "%books-preview-category%"
      },
      {
        "command": "notebook.command.openRemoteBook",
        "title": "%title.openRemoteJupyterBook%",
        "category": "%books-preview-category%"
      },
      {
        "command": "notebook.command.pinNotebook",
        "title": "%title.pinNotebook%",
        "category": "%books-preview-category%",
        "icon": "$(pinned)"
      },
      {
        "command": "notebook.command.unpinNotebook",
        "title": "%title.unpinNotebook%",
        "category": "%books-preview-category%",
        "icon": {
          "dark": "resources/dark/unpin_inverse.svg",
          "light": "resources/light/unpin.svg"
        }
      },
      {
<<<<<<< HEAD
        "command": "notebook.command.undoNotebookView",
        "title": "%title.undoNotebookView%"
=======
        "command": "notebook.command.boldText",
        "title": "%notebook.command.boldText%"
      },
      {
        "command": "notebook.command.italicizeText",
        "title": "%notebook.command.italicizeText%"
      },
      {
        "command": "notebook.command.underlineText",
        "title": "%notebook.command.underlineText%"
      },
      {
        "command": "notebook.command.codeBlock",
        "title": "%notebook.command.codeBlock%"
>>>>>>> d5b43df6
      }
    ],
    "languages": [
      {
        "id": "notebook",
        "extensions": [
          ".ipynb"
        ],
        "aliases": [
          "Notebook"
        ],
        "configuration": "./language-configuration.json"
      }
    ],
    "menus": {
      "commandPalette": [
        {
          "command": "notebook.command.analyzeNotebook",
          "when": "false"
        },
        {
          "command": "_notebook.command.new",
          "when": "false"
        },
        {
          "command": "notebook.command.open"
        },
        {
          "command": "notebook.command.runactivecell",
          "when": "activeEditor == workbench.editor.notebookEditor"
        },
        {
          "command": "notebook.command.clearactivecellresult",
          "when": "activeEditor == workbench.editor.notebookEditor"
        },
        {
          "command": "notebook.command.runallcells",
          "when": "activeEditor == workbench.editor.notebookEditor"
        },
        {
          "command": "notebook.command.addcode",
          "when": "activeEditor == workbench.editor.notebookEditor"
        },
        {
          "command": "notebook.command.addtext",
          "when": "activeEditor == workbench.editor.notebookEditor"
        },
        {
          "command": "notebook.command.addcell",
          "when": "false"
        },
        {
          "command": "jupyter.task.newNotebook",
          "when": "false"
        },
        {
          "command": "jupyter.cmd.newNotebook",
          "when": "false"
        },
        {
          "command": "jupyter.cmd.analyzeNotebook",
          "when": "false"
        },
        {
          "command": "jupyter.task.openNotebook",
          "when": "false"
        },
        {
          "command": "jupyter.cmd.configurePython",
          "when": "!notebook:runningOnSAW"
        },
        {
          "command": "jupyter.reinstallDependencies",
          "when": "!notebook:runningOnSAW"
        },
        {
          "command": "jupyter.cmd.managePackages",
          "when": "false"
        },
        {
          "command": "books.sqlserver2019",
          "when": "sqlserver2019"
        },
        {
          "command": "notebook.command.saveBook",
          "when": "false"
        },
        {
          "command": "notebook.command.searchBook",
          "when": "false"
        },
        {
          "command": "notebook.command.searchProvidedBook",
          "when": "false"
        },
        {
          "command": "notebook.command.trustBook",
          "when": "view == bookTreeView && viewItem == savedBook"
        },
        {
          "command": "notebook.command.closeBook",
          "when": "false"
        },
        {
          "command": "notebook.command.addNotebook",
          "when": "false"
        },
        {
          "command": "notebook.command.addMarkdown",
          "when": "false"
        },
        {
          "command": "notebook.command.closeNotebook",
          "when": "false"
        },
        {
          "command": "notebook.command.removeNotebook",
          "when": "false"
        },
        {
          "command": "notebook.command.moveTo",
          "when": "false"
        },
        {
          "command": "notebook.command.revealInBooksViewlet",
          "when": "false"
        },
        {
          "command": "notebook.command.pinNotebook",
          "when": "false"
        },
        {
          "command": "notebook.command.unpinNotebook",
          "when": "false"
        },
        {
<<<<<<< HEAD
          "command": "notebook.command.undoNotebookView",
          "when": "false"
=======
          "command": "notebook.command.boldText",
          "when": "activeEditor == workbench.editor.notebookEditor && editorLangId == markdown"
        },
        {
          "command": "notebook.command.italicizeText",
          "when": "activeEditor == workbench.editor.notebookEditor && editorLangId == markdown"
        },
        {
          "command": "notebook.command.underlineText",
          "when": "activeEditor == workbench.editor.notebookEditor && editorLangId == markdown"
        },
        {
          "command": "notebook.command.codeBlock",
          "when": "activeEditor == workbench.editor.notebookEditor && editorLangId == markdown"
>>>>>>> d5b43df6
        }
      ],
      "touchBar": [
        {
          "command": "notebook.command.runactivecell",
          "when": "activeEditor == workbench.editor.notebookEditor",
          "group": "1_notebook@1"
        },
        {
          "command": "notebook.command.addcell",
          "when": "activeEditor == workbench.editor.notebookEditor",
          "group": "1_notebook@2"
        }
      ],
      "objectExplorer/item/context": [
        {
          "command": "notebook.command.analyzeNotebook",
          "when": "nodeType=~/^mssqlCluster/ && nodeLabel=~/[^\\s]+(\\.(csv|tsv|txt))$/ && nodeType == mssqlCluster:file",
          "group": "1notebook@1"
        },
        {
          "command": "jupyter.cmd.analyzeNotebook",
          "when": "nodeType=~/^hdfs/ && nodeLabel=~/[^\\s]+(\\.(csv|tsv|txt))$/ && nodeType == hdfs:file",
          "group": "1notebook@1"
        }
      ],
      "view/item/context": [
        {
          "command": "notebook.command.trustBook",
          "when": "view == bookTreeView && viewItem == savedBook",
          "group": "inline"
        },
        {
          "command": "notebook.command.searchBook",
          "when": "view == bookTreeView && viewItem == savedBook || viewItem  == section",
          "group": "inline"
        },
        {
          "command": "notebook.command.searchProvidedBook",
          "when": "view == providedBooksView && viewItem == providedBook",
          "group": "inline"
        },
        {
          "command": "notebook.command.saveBook",
          "when": "view == providedBooksView && viewItem == providedBook",
          "group": "inline"
        },
        {
          "command": "notebook.command.closeBook",
          "when": "view == bookTreeView && viewItem == savedBook && listMultiSelection == false"
        },
        {
          "command": "notebook.command.closeNotebook",
          "when": "view == bookTreeView && viewItem == savedNotebook && listMultiSelection == false"
        },
        {
          "command": "notebook.command.removeNotebook",
          "when": "view == bookTreeView && viewItem == savedBookNotebook && listMultiSelection == false"
        },
        {
          "command": "notebook.command.addNotebook",
          "when": "view == bookTreeView && viewItem == section && listMultiSelection == false || view == bookTreeView && viewItem == savedBook && listMultiSelection == false",
          "group": "newFile@1"
        },
        {
          "command": "notebook.command.addMarkdown",
          "when": "view == bookTreeView && viewItem == section && listMultiSelection == false || view == bookTreeView && viewItem == savedBook && listMultiSelection == false",
          "group": "newFile@1"
        },
        {
          "command": "notebook.command.addSection",
          "when": "view == bookTreeView && viewItem == section && listMultiSelection == false || view == bookTreeView && viewItem == savedBook && listMultiSelection == false",
          "group": "newFile@1"
        },
        {
          "command": "notebook.command.moveTo",
          "when": "view == bookTreeView && viewItem == savedNotebook || view == bookTreeView && viewItem == savedBookNotebook || view == bookTreeView && viewItem == section || view == bookTreeView && viewItem == Markdown"
        },
        {
          "command": "notebook.command.pinNotebook",
          "when": "view == bookTreeView && viewItem  == savedNotebook || view == bookTreeView && viewItem == savedBookNotebook || view == bookTreeView && viewItem == Markdown",
          "group": "inline"
        },
        {
          "command": "notebook.command.unpinNotebook",
          "when": "view == pinnedBooksView || view == bookTreeView && viewItem == pinnedNotebook",
          "group": "inline"
        }
      ],
      "view/title": [
        {
          "command": "notebook.command.openBook",
          "when": "view == bookTreeView",
          "group": "navigation"
        },
        {
          "command": "books.sqlserver2019",
          "when": "view == providedBooksView"
        },
        {
          "command": "notebook.command.openNotebookFolder",
          "when": "view == bookTreeView",
          "group": "navigation"
        },
        {
          "command": "notebook.command.openRemoteBook",
          "when": "view == bookTreeView"
        },
        {
          "command": "notebook.command.createBook",
          "when": "view == bookTreeView"
        }
      ],
      "notebook/toolbar": [
        {
          "command": "jupyter.cmd.managePackages",
          "when": "providerId == jupyter && notebook:pythonInstalled && !notebook:runningOnSAW"
        }
      ]
    },
    "views": {
      "notebooks": [
        {
          "id": "pinnedBooksView",
          "name": "%title.PinnedBooks%",
          "when": "showPinnedbooks"
        },
        {
          "id": "bookTreeView",
          "name": "%title.SavedBooks%"
        },
        {
          "id": "providedBooksView",
          "name": "%title.ProvidedBooks%"
        }
      ]
    },
    "keybindings": [
      {
        "command": "notebook.command.runactivecell",
        "key": "F5",
        "when": "activeEditor == workbench.editor.notebookEditor"
      },
      {
        "command": "notebook.command.clearactivecellresult",
        "key": "Ctrl+Shift+R",
        "when": "activeEditor == workbench.editor.notebookEditor"
      },
      {
        "command": "notebook.command.runallcells",
        "key": "Ctrl+Shift+F5",
        "when": "activeEditor == workbench.editor.notebookEditor"
      },
      {
        "command": "notebook.command.addcode",
        "key": "Ctrl+Shift+C",
        "when": "activeEditor == workbench.editor.notebookEditor"
      },
      {
        "command": "notebook.command.addtext",
        "key": "Ctrl+Shift+T",
        "when": "activeEditor == workbench.editor.notebookEditor"
      },
      {
<<<<<<< HEAD
        "command": "notebook.command.undoNotebookView",
        "key": "ctrl+z",
        "mac": "cmd+z",
        "when": "focusedView"
=======
        "command": "notebook.command.boldText",
        "key": "Ctrl+B",
        "when": "activeEditor == workbench.editor.notebookEditor && editorLangId == markdown"
      },
      {
        "command": "notebook.command.italicizeText",
        "key": "Ctrl+I",
        "when": "activeEditor == workbench.editor.notebookEditor && editorLangId == markdown"
      },
      {
        "command": "notebook.command.underlineText",
        "key": "Ctrl+U",
        "when": "activeEditor == workbench.editor.notebookEditor && editorLangId == markdown"
      },
      {
        "command": "notebook.command.codeBlock",
        "key": "Ctrl+Shift+K",
        "when": "activeEditor == workbench.editor.notebookEditor && editorLangId == markdown"
>>>>>>> d5b43df6
      }
    ],
    "notebook.languagemagics": [
      {
        "magic": "lang_python",
        "language": "python",
        "executionTarget": null,
        "kernels": [
          "sql"
        ]
      },
      {
        "magic": "lang_r",
        "language": "r",
        "executionTarget": null,
        "kernels": [
          "sql"
        ]
      },
      {
        "magic": "lang_java",
        "language": "java",
        "executionTarget": null,
        "kernels": [
          "sql"
        ]
      }
    ],
    "notebook.providers": {
      "provider": "jupyter",
      "fileExtensions": [
        "IPYNB"
      ],
      "standardKernels": [
        {
          "name": "pysparkkernel",
          "displayName": "PySpark",
          "connectionProviderIds": [
            "MSSQL"
          ],
          "blockedOnSAW": true
        },
        {
          "name": "sparkkernel",
          "displayName": "Spark | Scala",
          "connectionProviderIds": [
            "MSSQL"
          ],
          "blockedOnSAW": true
        },
        {
          "name": "sparkrkernel",
          "displayName": "Spark | R",
          "connectionProviderIds": [
            "MSSQL"
          ],
          "blockedOnSAW": true
        },
        {
          "name": "python3",
          "displayName": "Python 3",
          "connectionProviderIds": []
        },
        {
          "name": "powershell",
          "displayName": "PowerShell",
          "connectionProviderIds": []
        }
      ]
    }
  },
  "dependencies": {
    "@jupyterlab/services": "^3.2.1",
    "@microsoft/ads-extension-telemetry": "^1.1.3",
    "adm-zip": "^0.4.14",
    "error-ex": "^1.3.1",
    "fast-glob": "^3.1.0",
    "fs-extra": "^5.0.0",
    "glob": "^7.1.1",
    "js-yaml": "^3.12.1",
    "node-fetch": "^2.6.1",
    "request": "^2.88.0",
    "tar": "^6.1.9",
    "vscode-languageclient": "^5.3.0-next.1",
    "vscode-nls": "^4.0.0",
    "ws": "^7.2.0"
  },
  "devDependencies": {
    "@types/adm-zip": "^0.4.32",
    "@types/fs-extra": "^5.0.0",
    "@types/glob": "^7.1.1",
    "@types/js-yaml": "^3.12.1",
    "@types/mocha": "^5.2.5",
    "@types/node": "^12.11.7",
    "@types/request": "^2.48.1",
    "@types/rimraf": "^2.0.2",
    "@types/sinon": "^9.0.4",
    "@types/tar": "^4.0.3",
    "@types/uuid": "^3.4.5",
    "assert": "^1.4.1",
    "mocha": "^5.2.0",
    "mocha-junit-reporter": "^1.17.0",
    "mocha-multi-reporters": "^1.1.7",
    "nock": "^13.0.2",
    "should": "^13.2.3",
    "sinon": "^9.0.2",
    "typemoq": "^2.1.0",
    "vscodetestcover": "^1.1.0"
  },
  "resolutions": {
    "url-parse": "^1.5.1"
  },
  "enableProposedApi": true
}<|MERGE_RESOLUTION|>--- conflicted
+++ resolved
@@ -293,10 +293,10 @@
         }
       },
       {
-<<<<<<< HEAD
         "command": "notebook.command.undoNotebookView",
         "title": "%title.undoNotebookView%"
-=======
+      },
+      {
         "command": "notebook.command.boldText",
         "title": "%notebook.command.boldText%"
       },
@@ -311,7 +311,6 @@
       {
         "command": "notebook.command.codeBlock",
         "title": "%notebook.command.codeBlock%"
->>>>>>> d5b43df6
       }
     ],
     "languages": [
@@ -448,10 +447,10 @@
           "when": "false"
         },
         {
-<<<<<<< HEAD
           "command": "notebook.command.undoNotebookView",
           "when": "false"
-=======
+        },
+        {
           "command": "notebook.command.boldText",
           "when": "activeEditor == workbench.editor.notebookEditor && editorLangId == markdown"
         },
@@ -466,7 +465,6 @@
         {
           "command": "notebook.command.codeBlock",
           "when": "activeEditor == workbench.editor.notebookEditor && editorLangId == markdown"
->>>>>>> d5b43df6
         }
       ],
       "touchBar": [
@@ -631,12 +629,12 @@
         "when": "activeEditor == workbench.editor.notebookEditor"
       },
       {
-<<<<<<< HEAD
         "command": "notebook.command.undoNotebookView",
         "key": "ctrl+z",
         "mac": "cmd+z",
         "when": "focusedView"
-=======
+      },
+      {
         "command": "notebook.command.boldText",
         "key": "Ctrl+B",
         "when": "activeEditor == workbench.editor.notebookEditor && editorLangId == markdown"
@@ -655,7 +653,6 @@
         "command": "notebook.command.codeBlock",
         "key": "Ctrl+Shift+K",
         "when": "activeEditor == workbench.editor.notebookEditor && editorLangId == markdown"
->>>>>>> d5b43df6
       }
     ],
     "notebook.languagemagics": [
